[package]
name = "maestro-symphony"
version = "0.0.1"
edition = "2024"
authors = ["jharper@gomaestro.org"]

[dependencies]
thiserror = "2.0.12"
tempfile = "3.19.1"
#rocksdb = { path = "/Users/hrpr/code/maestro/rust-rocksdb" }
rocksdb = { git = "https://github.com/maestro-org/rust-rocksdb", branch = "ts-support" }
gasket = { version = "^0.5", features = ["derive"] }
tokio = { version = "1.45.0", features = [
    "rt",
    "rt-multi-thread",
    "net",
    "io-util",
] }
hex = "0.4.3"
tracing = "0.1.41"
tracing-subscriber = { version = "0.3.19", features = ["env-filter"] }
config = { version = "0.15.11", default-features = false, features = [
    "toml",
    "json",
] }
socket2 = "0.5.9"
serde = "1.0.219"
async-trait = "0.1.88"
maestro-symphony-macros = { path = "./macros" }
bitcoin = { version = "0.32.3", features = ["serde", "rand-std"] }
indexmap = "2.9.0"
itertools = "0.14.0"
clap = { version = "4.5.39", features = ["derive"] }
axum = "0.8.4"
axum-server = "0.7.2"
serde_json = "1.0.140"
chrono = "0.4.41"

# runes
ordinals = "0.0.15"
bitcoincore-rpc = "0.19.0"
<<<<<<< HEAD
chrono = "0.4.41"
mini-moka = "0.10.3"
sysinfo = "0.35.2"
=======
>>>>>>> 73ec2cee

[workspace]
members = ["macros"]<|MERGE_RESOLUTION|>--- conflicted
+++ resolved
@@ -35,16 +35,12 @@
 axum-server = "0.7.2"
 serde_json = "1.0.140"
 chrono = "0.4.41"
+mini-moka = "0.10.3"
+sysinfo = "0.35.2"
 
 # runes
 ordinals = "0.0.15"
 bitcoincore-rpc = "0.19.0"
-<<<<<<< HEAD
-chrono = "0.4.41"
-mini-moka = "0.10.3"
-sysinfo = "0.35.2"
-=======
->>>>>>> 73ec2cee
 
 [workspace]
 members = ["macros"]
_from hash to harmony: an orchestrated Bitcoin indexing suite_

# The Maestro Symphony

Kanban board: https://github.com/orgs/maestro-org/projects/16/views/1

#### Supported networks

-   mainnet
-   testnet4

<<<<<<< HEAD
#### Indexers

-   runes
-   tx_count_by_address
-   utxos_by_address

#### Endpoints

-   Addresses
    -   UTXOs by address: `/addresses/{address}/utxos`
    -   Rune UTXOs by address: `/addresses/{address}/runes/utxos`
    -   Rune UTXOs by address and rune: `/addresses/{address}/runes/utxos/{rune}`
    -   Rune balances by address: `/addresses/{address}/runes/balance`
    -   Rune balances by address and rune: `/addresses/{address}/runes/balances/{rune}`
-   Runes
    -   Rune info: `/runes/{rune}`

## Deployment

### Prequisites

-   Run a node and point to it via the `node_address` parameter in the run [config](examples/testnet.toml)

### Run: Sync + Serve

```bash
RUST_LOG=info cargo run -- examples/testnet.toml run
```

### Sync only

```bash
RUST_LOG=info cargo run -- examples/testnet.toml sync
```

### Serve only

```bash
RUST_LOG=info cargo run -- examples/testnet.toml serve
```

### Examples

Rune UTXOs by address:

```bash
curl -X GET http://localhost:8080/addresses/tb1pn9dzakm6egrv90c9gsgs63axvmn6ydwemrpuwljnmz9qdk38ueqsqae936/runes/utxos | jq .
[
  {
    "tx_hash": "63937d48e35d15a7c5530469210c202104cc94a945cc848554f336b3f4f24121",
    "output_index": 1,
    "height": 30562,
    "satoshis": "10000",
    "runes": [
      {
        "id": "30562:50",
        "name": "BESTINSLOTXYZ",
        "spaced_name": "BESTINSLOT•XYZ",
        "quantity": "1.00000000"
      }
    ]
  }
]
```

Rune info

```bash
curl -X GET http://localhost:8080/runes/30562:50 | jq .
{
  "id": "30562:50",
  "name": "BESTINSLOTXYZ",
  "spaced_name": "BESTINSLOT•XYZ",
  "symbol": "ʃ",
  "divisibility": 8,
  "etching_tx": "63937d48e35d15a7c5530469210c202104cc94a945cc848554f336b3f4f24121",
  "etching_height": 30562,
  "terms": {
    "amount": "1.00000000",
    "cap": "34028236692093846346337.46074316",
    "start_height": null,
    "end_height": null
  },
  "premine": "1.00000000"
}
```

### Reousrce Requirements

#### Testnet4

-   Disk: 1 GB
-   CPU: 2 cores
-   RAM: 4 GB
-   Approximate sync time: 2 hours
=======
```
RUST_LOG=info cargo run -- examples/testnet.toml run
```
>>>>>>> 501979eb
<|MERGE_RESOLUTION|>--- conflicted
+++ resolved
@@ -9,7 +9,6 @@
 -   mainnet
 -   testnet4
 
-<<<<<<< HEAD
 #### Indexers
 
 -   runes
@@ -104,9 +103,4 @@
 -   Disk: 1 GB
 -   CPU: 2 cores
 -   RAM: 4 GB
--   Approximate sync time: 2 hours
-=======
-```
-RUST_LOG=info cargo run -- examples/testnet.toml run
-```
->>>>>>> 501979eb
+-   Approximate sync time: 2 hours
--- conflicted
+++ resolved
@@ -151,18 +151,6 @@
         "mempool_timestamp": null,
         "estimated_blocks": []
     }
-<<<<<<< HEAD
-  ],
-  "indexer_info": {
-    "chain_tip": {
-      "block_hash": "00000000000000108a4cd9755381003a01bea7998ca2d770fe09b576753ac7ef",
-      "block_height": 31633
-    },
-    "mempool_timestamp": null,
-    "estimated_blocks": []
-  }
-=======
->>>>>>> 9b972594
 }
 ```
 
@@ -176,7 +164,6 @@
 
 ```json
 {
-<<<<<<< HEAD
   "data": {
     "30562:50": {
       "id": "30562:50",
@@ -204,37 +191,6 @@
     "mempool_timestamp": null,
     "estimated_blocks": []
   }
-=======
-    "data": {
-        "found": {
-            "30562:50": {
-                "id": "30562:50",
-                "name": "BESTINSLOTXYZ",
-                "spaced_name": "BESTINSLOT•XYZ",
-                "symbol": "ʃ",
-                "divisibility": 8,
-                "etching_tx": "63937d48e35d15a7c5530469210c202104cc94a945cc848554f336b3f4f24121",
-                "etching_height": 30562,
-                "premine": "100000000",
-                "terms": {
-                    "amount": "100000000",
-                    "cap": "3402823669209384634633746074316",
-                    "start_height": null,
-                    "end_height": null
-                }
-            }
-        },
-        "missing": ["UNKNOWN"]
-    },
-    "indexer_info": {
-        "chain_tip": {
-            "block_hash": "000000002ec229e75c52e8e9adf95149fdde167b59c3271abb6bf541ef85249b",
-            "block_height": 87777
-        },
-        "mempool_timestamp": null,
-        "estimated_blocks": []
-    }
->>>>>>> 9b972594
 }
 ```
 

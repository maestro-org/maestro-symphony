--- conflicted
+++ resolved
@@ -1,17 +1,10 @@
 db_path = "tmp/symphony"
 
 [sync.node]
-<<<<<<< HEAD
-p2p_address = "localhost:8333"
-rpc_address = "http://localhost:8332"
+p2p_address = "bitcoin-node:8333"
+rpc_address = "http://bitcoin-node:8332"
 rpc_user = "..." // insert RPC credentials
 rpc_pass = "..." // insert RPC credentials
-=======
-p2p_address = "bitcoin-node:8333"
-rpc_address = "http://bitcoin-node:8332"
-rpc_user = "symphony"
-rpc_pass = "symphony"
->>>>>>> aff20262
 
 [sync]
 network = "testnet"

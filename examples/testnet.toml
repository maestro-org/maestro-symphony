--- conflicted
+++ resolved
@@ -13,13 +13,8 @@
 rpc_pass = "symphony"
 
 [sync]
-<<<<<<< HEAD
-network = "testnet"
-max_rollback = 32
-=======
 network = "testnet4"
 max_rollback = 256
->>>>>>> 569c9007
 mempool = true
 # Size in GB to use for UTxO cache (0 = disabled, default 10% of memory)
 utxo_cache_size = 0.5

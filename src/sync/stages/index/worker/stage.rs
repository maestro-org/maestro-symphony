--- conflicted
+++ resolved
@@ -61,9 +61,6 @@
 
 impl Stage {
     pub fn new(config: sync::Config, db: StorageHandler) -> Result<Self, Error> {
-<<<<<<< HEAD
-        let safe_mode = config.safe_mode.unwrap_or_default();
-
         let utxo_cache_size = config
             .utxo_cache_size
             .unwrap_or_else(|| get_default_cache_size());
@@ -75,8 +72,6 @@
             Some(UtxoCache::new(utxo_cache_size))
         };
 
-=======
->>>>>>> 73ec2cee
         // TODO: in worker vs stage?
         let rollback_buffer = RollbackBuffer::fetch_from_storage(&config, &db)?;
 
